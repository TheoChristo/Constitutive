using System;
using System.Collections.Generic;
using MGroup.Analyzers.Interfaces;
using MGroup.LinearAlgebra.Matrices;
using MGroup.LinearAlgebra.Matrices.Builders;
using MGroup.LinearAlgebra.Vectors;
using MGroup.MSolve.Discretization.FreedomDegrees;
using MGroup.MSolve.Discretization.Interfaces;
using MGroup.MSolve.Discretization.Loads;
using MGroup.MSolve.Discretization.Providers;
using MGroup.MSolve.FEM.Interfaces;
using MGroup.MSolve.Solvers;
using MGroup.MSolve.Solvers.LinearSystems;

namespace MGroup.Problems
{
<<<<<<< HEAD
	//public class ProblemPorous : IImplicitIntegrationProvider, IStaticProvider, INonLinearProvider
	//{
	//  private bool providersInitialized = false;
	//  private double scalingCoefficient;
	//  private Dictionary<int, IMatrix> ms, cs, ks;
	//  private Dictionary<int, CsrMatrix> qs;
	//  private readonly IModel model;
	//  private readonly ISolver solver;
	//  private readonly IReadOnlyDictionary<int, ILinearSystem> linearSystems;
	//  private ElementPoreStiffnessProvider stiffnessProvider;
	//  private ElementPoreDampingProvider dampingProvider;
	//  private ElementPoreMassProvider massProvider;

	//  public ProblemPorous(IModel model, ISolver solver)
	//  {
	//      this.model = model;
	//      this.solver = solver;
	//      this.linearSystems = solver.LinearSystems;
	//  }

	//  public IDirichletEquivalentLoadsAssembler DirichletLoadsAssembler => throw new NotImplementedException();

	//  private IDictionary<int, IMatrix> Ms
	//  {
	//      get
	//      {
	//          if (ms == null) BuildMs();
	//          return ms;
	//      }
	//  }

	//  private IDictionary<int, IMatrix> Cs
	//  {
	//      get
	//      {
	//          if (cs == null) BuildCs();
	//          return cs;
	//      }
	//  }

	//  private IDictionary<int, IMatrix> Ks
	//  {
	//      get
	//      {
	//          if (ks == null)
	//              BuildKs();
	//          else
	//              RebuildKs();
	//          return ks;
	//      }
	//  }

	//  private void InitializeProvidersAndBuildQs(ImplicitIntegrationCoefficients c)
	//  {
	//      //if (providersInitialized) return;

	//      //providersInitialized = true;
	//      massProvider = new ElementPoreMassProvider(new ElementStructuralMassProvider(), c.Damping);
	//      dampingProvider = new ElementPoreDampingProvider(new ElementStructuralDampingProvider(), c.Damping);
	//      stiffnessProvider = new ElementPoreStiffnessProvider(new ElementStructuralStiffnessProvider(), c.Damping);
	//      BuildQs();
	//  }

	//  private void BuildKs() => ks = solver.BuildGlobalMatrices(stiffnessProvider);

	//  private void RebuildKs()
	//  {
	//      //TODO: This will rebuild all the stiffnesses of all subdomains, if even one subdomain has MaterialsModified = true.
	//      //      Optimize this, by passing a flag foreach subdomain to solver.BuildGlobalSubmatrices().

	//      bool mustRebuild = false;
	//      foreach (ISubdomain subdomain in model.Subdomains)
	//      {
	//          if (subdomain.StiffnessModified)
	//          {
	//              mustRebuild = true;
	//              break;
	//          }
	//      }
	//      if (mustRebuild) ks = solver.BuildGlobalMatrices(stiffnessProvider);
	//      foreach (ISubdomain subdomain in model.Subdomains) subdomain.ResetMaterialsModifiedProperty();
	//  }

	//  private void BuildMs() => ms = solver.BuildGlobalMatrices(massProvider);

	//  private void BuildCs() => cs = solver.BuildGlobalMatrices(dampingProvider);

	//  private void BuildQs()
	//  {
	//      qs = new Dictionary<int, CsrMatrix>(model.Subdomains.Count);
	//      foreach (ISubdomain subdomain in model.Subdomains)
	//      {
	//          qs.Add(subdomain.ID, BuildQFromSubdomain(subdomain));
	//      }
	//  }

	//  //TODO: this should be done by an assembler class
	//  //TODO: make sure this is called whenever the ordering changes
	//  private CsrMatrix BuildQFromSubdomain(ISubdomain subdomain) 
	//  {
	//      int numFreeDofs = subdomain.FreeDofOrdering.NumFreeDofs;
	//      var qSubdomain = DokRowMajor.CreateEmpty(numFreeDofs, numFreeDofs);
	//      DofTable allDofs = subdomain.FreeDofOrdering.FreeDofs;
	//      foreach (var element in subdomain.Elements)
	//      {
	//          if (!(element.ElementType is IPorousFiniteElement)) continue;

	//          var e = (IPorousFiniteElement)element.ElementType;
	//          IMatrix q = e.CouplingMatrix(element);

	//          int iElementMatrixRow = 0;
	//          for (int i = 0; i < element.ElementType.DofEnumerator.GetDofTypesForMatrixAssembly(element).Count; i++)
	//          {
	//              INode nodeRow = element.Nodes[i];
	//              foreach (IDofType dofTypeRow in element.ElementType.DofEnumerator.GetDofTypesForMatrixAssembly(element)[i])
	//              {
	//                  if (dofTypeRow != PorousMediaDof.Pressure) continue;

	//                  int dofRow = allDofs[nodeRow, dofTypeRow];
	//                  int iElementMatrixColumn = 0;

	//                  for (int j = 0; j < element.ElementType.DofEnumerator.GetDofTypesForMatrixAssembly(element).Count; j++)
	//                  {
	//                      INode nodeColumn = element.Nodes[j];
	//                      foreach (IDofType dofTypeColumn in element.ElementType.DofEnumerator.GetDofTypesForMatrixAssembly(element)[j])
	//                      {
	//                          if (dofTypeColumn == PorousMediaDof.Pressure) continue;

	//                          int dofColumn = allDofs[nodeColumn, dofTypeColumn];
	//                          qSubdomain.AddToEntry(dofColumn, dofRow, q[iElementMatrixRow, iElementMatrixColumn]);
	//                          iElementMatrixColumn++;
	//                      }
	//                  }
	//                  iElementMatrixRow++;
	//              }
	//          }
	//      }

	//      return qSubdomain.BuildCsrMatrix(true);
	//  }

	//  private void ScaleSubdomainSolidVector(ISubdomain subdomain, IVector vector)
	//  {
	//      foreach ((INode node, IDofType dofType, int dofIdx) in subdomain.FreeDofOrdering.FreeDofs)
	//      {
	//          if (dofType != PorousMediaDof.Pressure) vector.Set(dofIdx, vector[dofIdx] * this.scalingCoefficient);
	//      }
	//  }

	//  private IMatrixView CalculateEffectiveMatrixInternal(ImplicitIntegrationCoefficients coefficients, ISubdomain subdomain)
	//  {
	//      int id = subdomain.ID;
	//      IMatrix matrix = this.Ks[id];
	//      matrix.LinearCombinationIntoThis(coefficients.Stiffness, Ms[id], coefficients.Mass);
	//      matrix.AxpyIntoThis(Cs[id], coefficients.Damping);
	//      return matrix;
	//  }

	//  #region IAnalyzerProvider Members
	//  public void ClearMatrices()
	//  {
	//      ms = null;
	//      cs = null;
	//      ks = null;
	//      qs = null;
	//  }

	//  public void Reset()
	//  {
	//      foreach (ISubdomain subdomain in model.Subdomains)
	//          foreach (IElement element in subdomain.Elements)
	//              element.ElementType.ClearMaterialState();

	//      cs = null;
	//      ks = null;
	//      ms = null;
	//  }
	//  #endregion

	//  #region IImplicitIntegrationProvider Members

	//  public IMatrixView LinearCombinationOfMatricesIntoStiffness(ImplicitIntegrationCoefficients coefficients, 
	//      ISubdomain subdomain)
	//  {
	//      InitializeProvidersAndBuildQs(coefficients);
	//      scalingCoefficient = coefficients.Damping;
	//      return CalculateEffectiveMatrixInternal(coefficients, subdomain);
	//  }

	//  public void ProcessRhs(ImplicitIntegrationCoefficients coefficients, ISubdomain subdomain, IVector rhs)
	//  {
	//      scalingCoefficient = coefficients.Damping;
	//      ScaleSubdomainSolidVector(subdomain, rhs);
	//  }

	//  public IDictionary<int, IVector> GetRhsFromHistoryLoad(int timeStep)
	//  {
	//      foreach (ISubdomain subdomain in model.Subdomains) subdomain.Forces.Clear(); //TODO: this is also done by model.AssignLoads()

	//      model.AssignLoads(solver.DistributeNodalLoads);
	//      model.AssignMassAccelerationHistoryLoads(timeStep);

	//      var rhsVectors = new Dictionary<int, IVector>();
	//      foreach (ISubdomain subdomain in model.Subdomains) rhsVectors.Add(subdomain.ID, subdomain.Forces);
	//      return rhsVectors;
	//  }

	//  public IDictionary<int, IVector> GetAccelerationsOfTimeStep(int timeStep)
	//  {
	//      var d = new Dictionary<int, IVector>();
	//      foreach (ILinearSystem linearSystem in linearSystems.Values)
	//      {
	//          d.Add(linearSystem.Subdomain.ID, linearSystem.CreateZeroVector());
	//      }

	//      if (model.MassAccelerationHistoryLoads.Count > 0)
	//      {
	//          List<MassAccelerationLoad> m = new List<MassAccelerationLoad>(model.MassAccelerationHistoryLoads.Count);
	//          foreach (IMassAccelerationHistoryLoad l in model.MassAccelerationHistoryLoads)
	//              m.Add(new MassAccelerationLoad() { Amount = l[timeStep], DOF = l.DOF });

	//          foreach (ISubdomain subdomain in model.Subdomains)
	//          {
	//              int[] subdomainToGlobalDofs = model.GlobalDofOrdering.MapFreeDofsSubdomainToGlobal(subdomain);
	//              foreach ((INode node, IDofType dofType, int subdomainDofIdx) in subdomain.FreeDofOrdering.FreeDofs)
	//              {
	//                  int globalDofIdx = subdomainToGlobalDofs[subdomainDofIdx];
	//                  foreach (var l in m)
	//                  {
	//                      if (dofType == l.DOF) d[subdomain.ID].Set(globalDofIdx, l.Amount);
	//                  }
	//              }
	//          }
	//      }

	//      //foreach (ElementMassAccelerationHistoryLoad load in model.ElementMassAccelerationHistoryLoads)
	//      //{
	//      //    MassAccelerationLoad hl = new MassAccelerationLoad() { Amount = load.HistoryLoad[timeStep] * 564000000, DOF = load.HistoryLoad.DOF };
	//      //    load.Element.Subdomain.AddLocalVectorToGlobal(load.Element,
	//      //        load.Element.ElementType.CalculateAccelerationForces(load.Element, (new MassAccelerationLoad[] { hl }).ToList()),
	//      //        load.Element.Subdomain.Forces);
	//      //}

	//      return d;
	//  }

	//  public IDictionary<int, IVector> GetVelocitiesOfTimeStep(int timeStep)
	//  {
	//      var d = new Dictionary<int, IVector>();

	//      foreach (ILinearSystem linearSystem in linearSystems.Values)
	//      {
	//          d.Add(linearSystem.Subdomain.ID, linearSystem.CreateZeroVector());
	//      }

	//      return d;
	//  }

	//  public IVector MassMatrixVectorProduct(ISubdomain subdomain, IVectorView vector)
	//      => this.Ms[subdomain.ID].Multiply(vector);

	//  public IVector DampingMatrixVectorProduct(ISubdomain subdomain, IVectorView vector)
	//  {
	//      IVector result = this.Cs[subdomain.ID].Multiply(vector);
	//      result.SubtractIntoThis(qs[subdomain.ID].Multiply(vector));
	//      return result;
	//  }

	//  #endregion

	//  #region IStaticProvider Members

	//  public IMatrixView CalculateMatrix(ISubdomain subdomain)
	//  {
	//      throw new NotImplementedException();
	//  }

	//  public (IMatrixView matrixFreeFree, IMatrixView matrixFreeConstr, IMatrixView matrixConstrFree,
	//      IMatrixView matrixConstrConstr) CalculateSubMatrices(ISubdomain subdomain)
	//  {
	//      throw new NotImplementedException();
	//  }

	//  //public void CalculateMatrices()
	//  //{
	//  //    throw new NotImplementedException();
	//  //}

	//  #endregion

	//  #region INonLinearProvider Members

	//  public double CalculateRhsNorm(IVectorView rhs)
	//  {
	//      //TODO: cache the relevant indices.
	//      //return (new Vector<double>(rhs)).Norm;

	//      double norm = 0;
	//      foreach ((INode node, IDofType dofType, int dofIdx) in model.GlobalDofOrdering.GlobalFreeDofs)
	//      {
	//          if (dofType != PorousMediaDof.Pressure) norm += rhs[dofIdx] * rhs[dofIdx];
	//      }
	//      return Math.Sqrt(norm);
	//  }

	//  public void ProcessInternalRhs(ISubdomain subdomain, IVectorView solution, IVector rhs)
	//  {
	//      rhs.AddIntoThis(qs[subdomain.ID].Multiply(solution));
	//      ScaleSubdomainSolidVector(subdomain, rhs);
	//  }

	//  #endregion
	//}
=======
	public class ProblemPorous : IImplicitIntegrationProvider, IStaticProvider, INonLinearProvider
	{
		private bool providersInitialized = false;
		private double scalingCoefficient;
		private Dictionary<int, IMatrix> ms, cs, ks;
		private Dictionary<int, CsrMatrix> qs;
		private readonly IModel model;
		private readonly ISolver solver;
		private readonly IReadOnlyDictionary<int, ILinearSystem> linearSystems;
		private ElementPoreStiffnessProvider stiffnessProvider;
		private ElementPoreDampingProvider dampingProvider;
		private ElementPoreMassProvider massProvider;

		public ProblemPorous(IModel model, ISolver solver)
		{
			this.model = model;
			this.solver = solver;
			this.linearSystems = solver.LinearSystems;
		}

		public IDirichletEquivalentLoadsAssembler DirichletLoadsAssembler => throw new NotImplementedException();

		private IDictionary<int, IMatrix> Ms
		{
			get
			{
				if (ms == null) BuildMs();
				return ms;
			}
		}

		private IDictionary<int, IMatrix> Cs
		{
			get
			{
				if (cs == null) BuildCs();
				return cs;
			}
		}

		private IDictionary<int, IMatrix> Ks
		{
			get
			{
				if (ks == null)
					BuildKs();
				else
					RebuildKs();
				return ks;
			}
		}

		private void InitializeProvidersAndBuildQs(ImplicitIntegrationCoefficients c)
		{
			//if (providersInitialized) return;

			//providersInitialized = true;
			massProvider = new ElementPoreMassProvider(new ElementStructuralMassProvider(), c.Damping);
			dampingProvider = new ElementPoreDampingProvider(new ElementStructuralDampingProvider(), c.Damping);
			stiffnessProvider = new ElementPoreStiffnessProvider(new ElementStructuralStiffnessProvider(), c.Damping);
			BuildQs();
		}

		private void BuildKs() => ks = solver.BuildGlobalMatrices(stiffnessProvider);

		private void RebuildKs()
		{
			//TODO: This will rebuild all the stiffnesses of all subdomains, if even one subdomain has MaterialsModified = true.
			//      Optimize this, by passing a flag foreach subdomain to solver.BuildGlobalSubmatrices().

			bool mustRebuild = false;
			foreach (ISubdomain subdomain in model.Subdomains)
			{
				if (subdomain.StiffnessModified)
				{
					mustRebuild = true;
					break;
				}
			}
			if (mustRebuild) ks = solver.BuildGlobalMatrices(stiffnessProvider);
			foreach (ISubdomain subdomain in model.Subdomains) subdomain.ResetMaterialsModifiedProperty();
		}

		private void BuildMs() => ms = solver.BuildGlobalMatrices(massProvider);

		private void BuildCs() => cs = solver.BuildGlobalMatrices(dampingProvider);

		private void BuildQs()
		{
			qs = new Dictionary<int, CsrMatrix>(model.Subdomains.Count);
			foreach (ISubdomain subdomain in model.Subdomains)
			{
				qs.Add(subdomain.ID, BuildQFromSubdomain(subdomain));
			}
		}

		//TODO: this should be done by an assembler class
		//TODO: make sure this is called whenever the ordering changes
		private CsrMatrix BuildQFromSubdomain(ISubdomain subdomain) 
		{
			int numFreeDofs = subdomain.FreeDofOrdering.NumFreeDofs;
			var qSubdomain = DokRowMajor.CreateEmpty(numFreeDofs, numFreeDofs);
			DofTable allDofs = subdomain.FreeDofOrdering.FreeDofs;
			foreach (var element in subdomain.Elements)
			{
				if (!(element.ElementType is IPorousElement)) continue;

				var e = (IPorousElement)element.ElementType;
				IMatrix q = e.CouplingMatrix(element);

				int iElementMatrixRow = 0;
				for (int i = 0; i < element.ElementType.DofEnumerator.GetDofTypesForMatrixAssembly(element).Count; i++)
				{
					INode nodeRow = element.Nodes[i];
					foreach (IDofType dofTypeRow in element.ElementType.DofEnumerator.GetDofTypesForMatrixAssembly(element)[i])
					{
						if (dofTypeRow != PorousMediaDof.Pressure) continue;

						int dofRow = allDofs[nodeRow, dofTypeRow];
						int iElementMatrixColumn = 0;

						for (int j = 0; j < element.ElementType.DofEnumerator.GetDofTypesForMatrixAssembly(element).Count; j++)
						{
							INode nodeColumn = element.Nodes[j];
							foreach (IDofType dofTypeColumn in element.ElementType.DofEnumerator.GetDofTypesForMatrixAssembly(element)[j])
							{
								if (dofTypeColumn == PorousMediaDof.Pressure) continue;

								int dofColumn = allDofs[nodeColumn, dofTypeColumn];
								qSubdomain.AddToEntry(dofColumn, dofRow, q[iElementMatrixRow, iElementMatrixColumn]);
								iElementMatrixColumn++;
							}
						}
						iElementMatrixRow++;
					}
				}
			}

			return qSubdomain.BuildCsrMatrix(true);
		}

		private void ScaleSubdomainSolidVector(ISubdomain subdomain, IVector vector)
		{
			foreach ((INode node, IDofType dofType, int dofIdx) in subdomain.FreeDofOrdering.FreeDofs)
			{
				if (dofType != PorousMediaDof.Pressure) vector.Set(dofIdx, vector[dofIdx] * this.scalingCoefficient);
			}
		}

		private IMatrixView CalculateEffectiveMatrixInternal(ImplicitIntegrationCoefficients coefficients, ISubdomain subdomain)
		{
			int id = subdomain.ID;
			IMatrix matrix = this.Ks[id];
			matrix.LinearCombinationIntoThis(coefficients.Stiffness, Ms[id], coefficients.Mass);
			matrix.AxpyIntoThis(Cs[id], coefficients.Damping);
			return matrix;
		}

		#region IAnalyzerProvider Members
		public void ClearMatrices()
		{
			ms = null;
			cs = null;
			ks = null;
			qs = null;
		}

		public void Reset()
		{
			foreach (ISubdomain subdomain in model.Subdomains)
				foreach (IElement element in subdomain.Elements)
					element.ElementType.ClearMaterialState();

			cs = null;
			ks = null;
			ms = null;
		}
		#endregion

		#region IImplicitIntegrationProvider Members

		public IMatrixView LinearCombinationOfMatricesIntoStiffness(ImplicitIntegrationCoefficients coefficients, 
			ISubdomain subdomain)
		{
			InitializeProvidersAndBuildQs(coefficients);
			scalingCoefficient = coefficients.Damping;
			return CalculateEffectiveMatrixInternal(coefficients, subdomain);
		}

		public void ProcessRhs(ImplicitIntegrationCoefficients coefficients, ISubdomain subdomain, IVector rhs)
		{
			scalingCoefficient = coefficients.Damping;
			ScaleSubdomainSolidVector(subdomain, rhs);
		}

		public IDictionary<int, IVector> GetRhsFromHistoryLoad(int timeStep)
		{
			foreach (ISubdomain subdomain in model.Subdomains) subdomain.Forces.Clear(); //TODO: this is also done by model.AssignLoads()

			model.AssignLoads(solver.DistributeNodalLoads);
			model.AssignMassAccelerationHistoryLoads(timeStep);

			var rhsVectors = new Dictionary<int, IVector>();
			foreach (ISubdomain subdomain in model.Subdomains) rhsVectors.Add(subdomain.ID, subdomain.Forces);
			return rhsVectors;
		}

		public IDictionary<int, IVector> GetAccelerationsOfTimeStep(int timeStep)
		{
			var d = new Dictionary<int, IVector>();
			foreach (ILinearSystem linearSystem in linearSystems.Values)
			{
				d.Add(linearSystem.Subdomain.ID, linearSystem.CreateZeroVector());
			}

			if (model.MassAccelerationHistoryLoads.Count > 0)
			{
				List<MassAccelerationLoad> m = new List<MassAccelerationLoad>(model.MassAccelerationHistoryLoads.Count);
				foreach (IMassAccelerationHistoryLoad l in model.MassAccelerationHistoryLoads)
					m.Add(new MassAccelerationLoad() { Amount = l[timeStep], DOF = l.DOF });

				foreach (ISubdomain subdomain in model.Subdomains)
				{
					int[] subdomainToGlobalDofs = model.GlobalDofOrdering.MapFreeDofsSubdomainToGlobal(subdomain);
					foreach ((INode node, IDofType dofType, int subdomainDofIdx) in subdomain.FreeDofOrdering.FreeDofs)
					{
						int globalDofIdx = subdomainToGlobalDofs[subdomainDofIdx];
						foreach (var l in m)
						{
							if (dofType == l.DOF) d[subdomain.ID].Set(globalDofIdx, l.Amount);
						}
					}
				}
			}

			//foreach (ElementMassAccelerationHistoryLoad load in model.ElementMassAccelerationHistoryLoads)
			//{
			//    MassAccelerationLoad hl = new MassAccelerationLoad() { Amount = load.HistoryLoad[timeStep] * 564000000, DOF = load.HistoryLoad.DOF };
			//    load.Element.Subdomain.AddLocalVectorToGlobal(load.Element,
			//        load.Element.ElementType.CalculateAccelerationForces(load.Element, (new MassAccelerationLoad[] { hl }).ToList()),
			//        load.Element.Subdomain.Forces);
			//}

			return d;
		}

		public IDictionary<int, IVector> GetVelocitiesOfTimeStep(int timeStep)
		{
			var d = new Dictionary<int, IVector>();

			foreach (ILinearSystem linearSystem in linearSystems.Values)
			{
				d.Add(linearSystem.Subdomain.ID, linearSystem.CreateZeroVector());
			}

			return d;
		}

		public IVector MassMatrixVectorProduct(ISubdomain subdomain, IVectorView vector)
			=> this.Ms[subdomain.ID].Multiply(vector);

		public IVector DampingMatrixVectorProduct(ISubdomain subdomain, IVectorView vector)
		{
			IVector result = this.Cs[subdomain.ID].Multiply(vector);
			result.SubtractIntoThis(qs[subdomain.ID].Multiply(vector));
			return result;
		}

		#endregion

		#region IStaticProvider Members

		public IMatrixView CalculateMatrix(ISubdomain subdomain)
		{
			throw new NotImplementedException();
		}

		public (IMatrixView matrixFreeFree, IMatrixView matrixFreeConstr, IMatrixView matrixConstrFree,
			IMatrixView matrixConstrConstr) CalculateSubMatrices(ISubdomain subdomain)
		{
			throw new NotImplementedException();
		}

		//public void CalculateMatrices()
		//{
		//    throw new NotImplementedException();
		//}

		#endregion

		#region INonLinearProvider Members

		public double CalculateRhsNorm(IVectorView rhs)
		{
			//TODO: cache the relevant indices.
			//return (new Vector<double>(rhs)).Norm;

			double norm = 0;
			foreach ((INode node, IDofType dofType, int dofIdx) in model.GlobalDofOrdering.GlobalFreeDofs)
			{
				if (dofType != PorousMediaDof.Pressure) norm += rhs[dofIdx] * rhs[dofIdx];
			}
			return Math.Sqrt(norm);
		}

		public void ProcessInternalRhs(ISubdomain subdomain, IVectorView solution, IVector rhs)
		{
			rhs.AddIntoThis(qs[subdomain.ID].Multiply(solution));
			ScaleSubdomainSolidVector(subdomain, rhs);
		}

		#endregion
	}
>>>>>>> 4d22f13a
}<|MERGE_RESOLUTION|>--- conflicted
+++ resolved
@@ -14,7 +14,6 @@
 
 namespace MGroup.Problems
 {
-<<<<<<< HEAD
 	//public class ProblemPorous : IImplicitIntegrationProvider, IStaticProvider, INonLinearProvider
 	//{
 	//  private bool providersInitialized = false;
@@ -111,19 +110,19 @@
 	//      }
 	//  }
 
-	//  //TODO: this should be done by an assembler class
-	//  //TODO: make sure this is called whenever the ordering changes
-	//  private CsrMatrix BuildQFromSubdomain(ISubdomain subdomain) 
-	//  {
-	//      int numFreeDofs = subdomain.FreeDofOrdering.NumFreeDofs;
-	//      var qSubdomain = DokRowMajor.CreateEmpty(numFreeDofs, numFreeDofs);
-	//      DofTable allDofs = subdomain.FreeDofOrdering.FreeDofs;
-	//      foreach (var element in subdomain.Elements)
-	//      {
-	//          if (!(element.ElementType is IPorousFiniteElement)) continue;
-
-	//          var e = (IPorousFiniteElement)element.ElementType;
-	//          IMatrix q = e.CouplingMatrix(element);
+		////TODO: this should be done by an assembler class
+		////TODO: make sure this is called whenever the ordering changes
+		//private CsrMatrix BuildQFromSubdomain(ISubdomain subdomain) 
+		//{
+		//	int numFreeDofs = subdomain.FreeDofOrdering.NumFreeDofs;
+		//	var qSubdomain = DokRowMajor.CreateEmpty(numFreeDofs, numFreeDofs);
+		//	DofTable allDofs = subdomain.FreeDofOrdering.FreeDofs;
+		//	foreach (var element in subdomain.Elements)
+		//	{
+		//		if (!(element.ElementType is IPorousElement)) continue;
+
+		//		var e = (IPorousElement)element.ElementType;
+		//		IMatrix q = e.CouplingMatrix(element);
 
 	//          int iElementMatrixRow = 0;
 	//          for (int i = 0; i < element.ElementType.DofEnumerator.GetDofTypesForMatrixAssembly(element).Count; i++)
@@ -328,319 +327,4 @@
 
 	//  #endregion
 	//}
-=======
-	public class ProblemPorous : IImplicitIntegrationProvider, IStaticProvider, INonLinearProvider
-	{
-		private bool providersInitialized = false;
-		private double scalingCoefficient;
-		private Dictionary<int, IMatrix> ms, cs, ks;
-		private Dictionary<int, CsrMatrix> qs;
-		private readonly IModel model;
-		private readonly ISolver solver;
-		private readonly IReadOnlyDictionary<int, ILinearSystem> linearSystems;
-		private ElementPoreStiffnessProvider stiffnessProvider;
-		private ElementPoreDampingProvider dampingProvider;
-		private ElementPoreMassProvider massProvider;
-
-		public ProblemPorous(IModel model, ISolver solver)
-		{
-			this.model = model;
-			this.solver = solver;
-			this.linearSystems = solver.LinearSystems;
-		}
-
-		public IDirichletEquivalentLoadsAssembler DirichletLoadsAssembler => throw new NotImplementedException();
-
-		private IDictionary<int, IMatrix> Ms
-		{
-			get
-			{
-				if (ms == null) BuildMs();
-				return ms;
-			}
-		}
-
-		private IDictionary<int, IMatrix> Cs
-		{
-			get
-			{
-				if (cs == null) BuildCs();
-				return cs;
-			}
-		}
-
-		private IDictionary<int, IMatrix> Ks
-		{
-			get
-			{
-				if (ks == null)
-					BuildKs();
-				else
-					RebuildKs();
-				return ks;
-			}
-		}
-
-		private void InitializeProvidersAndBuildQs(ImplicitIntegrationCoefficients c)
-		{
-			//if (providersInitialized) return;
-
-			//providersInitialized = true;
-			massProvider = new ElementPoreMassProvider(new ElementStructuralMassProvider(), c.Damping);
-			dampingProvider = new ElementPoreDampingProvider(new ElementStructuralDampingProvider(), c.Damping);
-			stiffnessProvider = new ElementPoreStiffnessProvider(new ElementStructuralStiffnessProvider(), c.Damping);
-			BuildQs();
-		}
-
-		private void BuildKs() => ks = solver.BuildGlobalMatrices(stiffnessProvider);
-
-		private void RebuildKs()
-		{
-			//TODO: This will rebuild all the stiffnesses of all subdomains, if even one subdomain has MaterialsModified = true.
-			//      Optimize this, by passing a flag foreach subdomain to solver.BuildGlobalSubmatrices().
-
-			bool mustRebuild = false;
-			foreach (ISubdomain subdomain in model.Subdomains)
-			{
-				if (subdomain.StiffnessModified)
-				{
-					mustRebuild = true;
-					break;
-				}
-			}
-			if (mustRebuild) ks = solver.BuildGlobalMatrices(stiffnessProvider);
-			foreach (ISubdomain subdomain in model.Subdomains) subdomain.ResetMaterialsModifiedProperty();
-		}
-
-		private void BuildMs() => ms = solver.BuildGlobalMatrices(massProvider);
-
-		private void BuildCs() => cs = solver.BuildGlobalMatrices(dampingProvider);
-
-		private void BuildQs()
-		{
-			qs = new Dictionary<int, CsrMatrix>(model.Subdomains.Count);
-			foreach (ISubdomain subdomain in model.Subdomains)
-			{
-				qs.Add(subdomain.ID, BuildQFromSubdomain(subdomain));
-			}
-		}
-
-		//TODO: this should be done by an assembler class
-		//TODO: make sure this is called whenever the ordering changes
-		private CsrMatrix BuildQFromSubdomain(ISubdomain subdomain) 
-		{
-			int numFreeDofs = subdomain.FreeDofOrdering.NumFreeDofs;
-			var qSubdomain = DokRowMajor.CreateEmpty(numFreeDofs, numFreeDofs);
-			DofTable allDofs = subdomain.FreeDofOrdering.FreeDofs;
-			foreach (var element in subdomain.Elements)
-			{
-				if (!(element.ElementType is IPorousElement)) continue;
-
-				var e = (IPorousElement)element.ElementType;
-				IMatrix q = e.CouplingMatrix(element);
-
-				int iElementMatrixRow = 0;
-				for (int i = 0; i < element.ElementType.DofEnumerator.GetDofTypesForMatrixAssembly(element).Count; i++)
-				{
-					INode nodeRow = element.Nodes[i];
-					foreach (IDofType dofTypeRow in element.ElementType.DofEnumerator.GetDofTypesForMatrixAssembly(element)[i])
-					{
-						if (dofTypeRow != PorousMediaDof.Pressure) continue;
-
-						int dofRow = allDofs[nodeRow, dofTypeRow];
-						int iElementMatrixColumn = 0;
-
-						for (int j = 0; j < element.ElementType.DofEnumerator.GetDofTypesForMatrixAssembly(element).Count; j++)
-						{
-							INode nodeColumn = element.Nodes[j];
-							foreach (IDofType dofTypeColumn in element.ElementType.DofEnumerator.GetDofTypesForMatrixAssembly(element)[j])
-							{
-								if (dofTypeColumn == PorousMediaDof.Pressure) continue;
-
-								int dofColumn = allDofs[nodeColumn, dofTypeColumn];
-								qSubdomain.AddToEntry(dofColumn, dofRow, q[iElementMatrixRow, iElementMatrixColumn]);
-								iElementMatrixColumn++;
-							}
-						}
-						iElementMatrixRow++;
-					}
-				}
-			}
-
-			return qSubdomain.BuildCsrMatrix(true);
-		}
-
-		private void ScaleSubdomainSolidVector(ISubdomain subdomain, IVector vector)
-		{
-			foreach ((INode node, IDofType dofType, int dofIdx) in subdomain.FreeDofOrdering.FreeDofs)
-			{
-				if (dofType != PorousMediaDof.Pressure) vector.Set(dofIdx, vector[dofIdx] * this.scalingCoefficient);
-			}
-		}
-
-		private IMatrixView CalculateEffectiveMatrixInternal(ImplicitIntegrationCoefficients coefficients, ISubdomain subdomain)
-		{
-			int id = subdomain.ID;
-			IMatrix matrix = this.Ks[id];
-			matrix.LinearCombinationIntoThis(coefficients.Stiffness, Ms[id], coefficients.Mass);
-			matrix.AxpyIntoThis(Cs[id], coefficients.Damping);
-			return matrix;
-		}
-
-		#region IAnalyzerProvider Members
-		public void ClearMatrices()
-		{
-			ms = null;
-			cs = null;
-			ks = null;
-			qs = null;
-		}
-
-		public void Reset()
-		{
-			foreach (ISubdomain subdomain in model.Subdomains)
-				foreach (IElement element in subdomain.Elements)
-					element.ElementType.ClearMaterialState();
-
-			cs = null;
-			ks = null;
-			ms = null;
-		}
-		#endregion
-
-		#region IImplicitIntegrationProvider Members
-
-		public IMatrixView LinearCombinationOfMatricesIntoStiffness(ImplicitIntegrationCoefficients coefficients, 
-			ISubdomain subdomain)
-		{
-			InitializeProvidersAndBuildQs(coefficients);
-			scalingCoefficient = coefficients.Damping;
-			return CalculateEffectiveMatrixInternal(coefficients, subdomain);
-		}
-
-		public void ProcessRhs(ImplicitIntegrationCoefficients coefficients, ISubdomain subdomain, IVector rhs)
-		{
-			scalingCoefficient = coefficients.Damping;
-			ScaleSubdomainSolidVector(subdomain, rhs);
-		}
-
-		public IDictionary<int, IVector> GetRhsFromHistoryLoad(int timeStep)
-		{
-			foreach (ISubdomain subdomain in model.Subdomains) subdomain.Forces.Clear(); //TODO: this is also done by model.AssignLoads()
-
-			model.AssignLoads(solver.DistributeNodalLoads);
-			model.AssignMassAccelerationHistoryLoads(timeStep);
-
-			var rhsVectors = new Dictionary<int, IVector>();
-			foreach (ISubdomain subdomain in model.Subdomains) rhsVectors.Add(subdomain.ID, subdomain.Forces);
-			return rhsVectors;
-		}
-
-		public IDictionary<int, IVector> GetAccelerationsOfTimeStep(int timeStep)
-		{
-			var d = new Dictionary<int, IVector>();
-			foreach (ILinearSystem linearSystem in linearSystems.Values)
-			{
-				d.Add(linearSystem.Subdomain.ID, linearSystem.CreateZeroVector());
-			}
-
-			if (model.MassAccelerationHistoryLoads.Count > 0)
-			{
-				List<MassAccelerationLoad> m = new List<MassAccelerationLoad>(model.MassAccelerationHistoryLoads.Count);
-				foreach (IMassAccelerationHistoryLoad l in model.MassAccelerationHistoryLoads)
-					m.Add(new MassAccelerationLoad() { Amount = l[timeStep], DOF = l.DOF });
-
-				foreach (ISubdomain subdomain in model.Subdomains)
-				{
-					int[] subdomainToGlobalDofs = model.GlobalDofOrdering.MapFreeDofsSubdomainToGlobal(subdomain);
-					foreach ((INode node, IDofType dofType, int subdomainDofIdx) in subdomain.FreeDofOrdering.FreeDofs)
-					{
-						int globalDofIdx = subdomainToGlobalDofs[subdomainDofIdx];
-						foreach (var l in m)
-						{
-							if (dofType == l.DOF) d[subdomain.ID].Set(globalDofIdx, l.Amount);
-						}
-					}
-				}
-			}
-
-			//foreach (ElementMassAccelerationHistoryLoad load in model.ElementMassAccelerationHistoryLoads)
-			//{
-			//    MassAccelerationLoad hl = new MassAccelerationLoad() { Amount = load.HistoryLoad[timeStep] * 564000000, DOF = load.HistoryLoad.DOF };
-			//    load.Element.Subdomain.AddLocalVectorToGlobal(load.Element,
-			//        load.Element.ElementType.CalculateAccelerationForces(load.Element, (new MassAccelerationLoad[] { hl }).ToList()),
-			//        load.Element.Subdomain.Forces);
-			//}
-
-			return d;
-		}
-
-		public IDictionary<int, IVector> GetVelocitiesOfTimeStep(int timeStep)
-		{
-			var d = new Dictionary<int, IVector>();
-
-			foreach (ILinearSystem linearSystem in linearSystems.Values)
-			{
-				d.Add(linearSystem.Subdomain.ID, linearSystem.CreateZeroVector());
-			}
-
-			return d;
-		}
-
-		public IVector MassMatrixVectorProduct(ISubdomain subdomain, IVectorView vector)
-			=> this.Ms[subdomain.ID].Multiply(vector);
-
-		public IVector DampingMatrixVectorProduct(ISubdomain subdomain, IVectorView vector)
-		{
-			IVector result = this.Cs[subdomain.ID].Multiply(vector);
-			result.SubtractIntoThis(qs[subdomain.ID].Multiply(vector));
-			return result;
-		}
-
-		#endregion
-
-		#region IStaticProvider Members
-
-		public IMatrixView CalculateMatrix(ISubdomain subdomain)
-		{
-			throw new NotImplementedException();
-		}
-
-		public (IMatrixView matrixFreeFree, IMatrixView matrixFreeConstr, IMatrixView matrixConstrFree,
-			IMatrixView matrixConstrConstr) CalculateSubMatrices(ISubdomain subdomain)
-		{
-			throw new NotImplementedException();
-		}
-
-		//public void CalculateMatrices()
-		//{
-		//    throw new NotImplementedException();
-		//}
-
-		#endregion
-
-		#region INonLinearProvider Members
-
-		public double CalculateRhsNorm(IVectorView rhs)
-		{
-			//TODO: cache the relevant indices.
-			//return (new Vector<double>(rhs)).Norm;
-
-			double norm = 0;
-			foreach ((INode node, IDofType dofType, int dofIdx) in model.GlobalDofOrdering.GlobalFreeDofs)
-			{
-				if (dofType != PorousMediaDof.Pressure) norm += rhs[dofIdx] * rhs[dofIdx];
-			}
-			return Math.Sqrt(norm);
-		}
-
-		public void ProcessInternalRhs(ISubdomain subdomain, IVectorView solution, IVector rhs)
-		{
-			rhs.AddIntoThis(qs[subdomain.ID].Multiply(solution));
-			ScaleSubdomainSolidVector(subdomain, rhs);
-		}
-
-		#endregion
-	}
->>>>>>> 4d22f13a
 }