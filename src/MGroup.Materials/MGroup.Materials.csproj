﻿<Project Sdk="Microsoft.NET.Sdk">

  <PropertyGroup>
    <TargetFramework>netstandard2.0</TargetFramework>
    <Product>MSolve</Product>
    <Authors>George Stavroulakis, Gerasimos Sotiropoulos, Serafeim Bakalakos</Authors>
    <Description>A series of material laws pertaining to the solution of computational mechanics problems</Description>
    <PackageProjectUrl>http://mgroup.ntua.gr/</PackageProjectUrl>
    <RepositoryUrl>https://github.com/mgroupntua/MGroup.Constitutive</RepositoryUrl>
  </PropertyGroup>

  <ItemGroup>
<<<<<<< HEAD
    <ProjectReference Include="..\..\..\LinearAlgebra\src\MGroup.LinearAlgebra\MGroup.LinearAlgebra.csproj" />
=======
    <PackageReference Include="MGroup.LinearAlgebra" Version="1.0.251" />
>>>>>>> 4d22f13a
  </ItemGroup>
</Project><|MERGE_RESOLUTION|>--- conflicted
+++ resolved
@@ -10,10 +10,6 @@
   </PropertyGroup>
 
   <ItemGroup>
-<<<<<<< HEAD
-    <ProjectReference Include="..\..\..\LinearAlgebra\src\MGroup.LinearAlgebra\MGroup.LinearAlgebra.csproj" />
-=======
     <PackageReference Include="MGroup.LinearAlgebra" Version="1.0.251" />
->>>>>>> 4d22f13a
   </ItemGroup>
 </Project>